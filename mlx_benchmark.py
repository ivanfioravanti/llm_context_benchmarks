--- conflicted
+++ resolved
@@ -39,11 +39,7 @@
 
     try:
         with open(context_file, "r") as f:
-<<<<<<< HEAD
-            result = subprocess.run(cmd, stdin=f, capture_output=True, text=True, timeout=3600)  # 60 minute timeout
-=======
             result = subprocess.run(cmd, stdin=f, capture_output=True, text=True, timeout=timeout)
->>>>>>> bbdb2131
 
         # Calculate total wall time
         total_wall_time = time.time() - start_time
